--- conflicted
+++ resolved
@@ -259,27 +259,11 @@
 	return nil
 }
 
-<<<<<<< HEAD
 // stackTracer implements the errors.StackTrace() interface function
 type stackTracer interface {
 	StackTrace() errors.StackTrace
 }
 
-func (g graphqlRequester) trigger(errorsInput []*BackendErrorObjectInput) {
-	if len(errorsInput) < 1 {
-		return
-	}
-	var mutation struct {
-		PushBackendPayload string `graphql:"pushBackendPayload(errors: $errors)"`
-	}
-	variables := map[string]interface{}{
-		"errors": errorsInput,
-	}
-
-	err := client.Mutate(context.Background(), &mutation, variables)
-	if err != nil {
-		return
-=======
 func flush() []*BackendErrorObjectInput {
 	tempChanSize := len(errorChan)
 	var flushedErrors []*BackendErrorObjectInput
@@ -289,7 +273,6 @@
 			continue
 		}
 		flushedErrors = append(flushedErrors, &e)
->>>>>>> 04169d8b
 	}
 	return flushedErrors
 }
