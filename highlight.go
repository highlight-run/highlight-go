package highlight

import (
	"context"
	"encoding/json"
	"fmt"
	"net/http"
	"strings"
	"sync"
	"time"

	"github.com/hasura/go-graphql-client"
)

var (
	errorChan     chan BackendErrorObjectInput
	flushInterval int
	client        *graphql.Client
	interruptChan chan bool
	wg            sync.WaitGroup
	state         appState // 0 is idle, 1 is started, 2 is stopped

	ContextKeys = struct {
		RequestID string
		SessionID string
	}{
		RequestID: RequestID,
		SessionID: SessionID,
	}
)

const (
	Highlight = "highlight"
	RequestID = Highlight + "RequestID"
	SessionID = Highlight + "SessionID"
)

type appState byte

const (
	idle    appState = 0
	started appState = 1
	stopped appState = 2
)

type BackendErrorObjectInput struct {
	SessionID  graphql.String  `json:"session_id"`
	RequestID  graphql.String  `json:"request_id"`
	Event      graphql.String  `json:"event"`
	Type       graphql.String  `json:"type"`
	URL        graphql.String  `json:"url"`
	Source     graphql.String  `json:"source"`
	StackTrace graphql.String  `json:"stackTrace"`
	Timestamp  time.Time       `json:"timestamp"`
	Payload    *graphql.String `json:"payload"`
}

// init gets called once when you import the package
func init() {
<<<<<<< HEAD
	errorChan = make(chan backendErrorObjectInput, 128)
	interruptChan = make(chan bool, 1)

=======
	errorChan = make(chan BackendErrorObjectInput, 128)
>>>>>>> 65be44c4
	client = graphql.NewClient("https://pub.highlight.run", nil)
	SetFlushInterval(10)
}

// Start is used to start the Highlight client's collection service.
func Start() {
	StartWithContext(context.Background())
}

// StartWithContext is used to start the Highlight client's collection
// service, but allows the user to pass in their own context.Context.
// This allows the user kill the highlight worker by canceling their context.CancelFunc.
func StartWithContext(ctx context.Context) {
	if state == started {
		return
	}
	state = started
	go func() {
		for {
<<<<<<< HEAD
			select {
			case <-time.After(time.Duration(flushInterval) * time.Second):
				tempChanSize := len(errorChan)
				var flushedErrors []backendErrorObjectInput
				for i := 0; i < tempChanSize; i++ {
					flushedErrors = append(flushedErrors, <-errorChan)
				}
				makeRequest(flushedErrors)
			case <-interruptChan:
				shutdown()
				return
			case <-ctx.Done():
				shutdown()
				return
=======
			time.Sleep(time.Duration(flushInterval) * time.Second)
			tempChanSize := len(errorChan)
			fmt.Println("flushing: ", tempChanSize)
			var flushedErrors []*BackendErrorObjectInput
			for i := 0; i < tempChanSize; i++ {
				e := <-errorChan
				flushedErrors = append(flushedErrors, &e)
>>>>>>> 65be44c4
			}
		}
	}()
}

// Stop sends an interrupt signal to the main process, closing the channels and returning the goroutines.
func Stop() {
	if state == stopped || state == idle {
		return
	}
	interruptChan <- true
}

// SetFlushInterval allows you to override the amount of time in which the
// Highlight client will collect errors before sending them to our backend.
// - newFlushInterval is an integer representing seconds
func SetFlushInterval(newFlushInterval int) {
	flushInterval = newFlushInterval
}

// InterceptRequest calls InterceptRequestWithContext using the request object's context
func InterceptRequest(r *http.Request) context.Context {
	return InterceptRequestWithContext(r.Context(), r)
}

// InterceptRequestWithContext captures the highlight session and request ID
// for a particular request from the request headers, adding the values to the provided context.
func InterceptRequestWithContext(ctx context.Context, r *http.Request) context.Context {
	highlightReqDetails := r.Header.Get("X-Highlight-Request")
	ids := strings.Split(highlightReqDetails, "/")
	if len(ids) < 2 {
		return ctx
	}
	ctx = context.WithValue(ctx, ContextKeys.SessionID, ids[0])
	ctx = context.WithValue(ctx, ContextKeys.RequestID, ids[1])
	return ctx
}

// ConsumeError adds an error to the queue of errors to be sent to our backend.
// the provided context must have the injected highlight keys from InterceptRequestWithContext.
func ConsumeError(ctx context.Context, errorInput interface{}, tags ...string) error {
	if state == stopped {
		return fmt.Errorf("highlight worker stopped")
	}
	defer wg.Done()
	wg.Add(1)
	timestamp := time.Now()
	sessionID := ctx.Value(ContextKeys.SessionID)
	if sessionID == nil {
		return fmt.Errorf("context does not contain highlightSessionID; context must have injected values from highlight.InterceptRequest")
	}
	requestID := ctx.Value(ContextKeys.RequestID)
	if requestID == nil {
		return fmt.Errorf("context does not contain highlightRequestID; context must have injected values from highlight.InterceptRequest")
	}

	tagsBytes, err := json.Marshal(tags)
	if err != nil {
		return err
	}
	tagsString := string(tagsBytes)
	convertedError := BackendErrorObjectInput{
		SessionID: graphql.String(fmt.Sprintf("%v", sessionID)),
		RequestID: graphql.String(fmt.Sprintf("%v", requestID)),
		Type:      "BACKEND",
		Timestamp: timestamp,
		Payload:   (*graphql.String)(&tagsString),
	}
	switch e := errorInput.(type) {
	case error:
		convertedError.Event = graphql.String(e.Error())
		convertedError.StackTrace = graphql.String(e.Error())
	default:
		convertedError.Event = graphql.String(fmt.Sprintf("%v", e))
		convertedError.StackTrace = graphql.String(fmt.Sprintf("%v", e))
	}
	errorChan <- convertedError
	return nil
}

func makeRequest(errorsInput []*BackendErrorObjectInput) {
	if len(errorsInput) < 1 {
		return
	}
	var mutation struct {
		PushBackendPayload string `graphql:"pushBackendPayload(errors: $errors)"`
	}
	variables := map[string]interface{}{
		"errors": errorsInput,
	}

	err := client.Mutate(context.Background(), &mutation, variables)
	if err != nil {
		return
	}
}

func shutdown() {
	if state == stopped || state == idle {
		return
	}
	state = stopped
	wg.Wait()
	close(errorChan)
	close(interruptChan)
}<|MERGE_RESOLUTION|>--- conflicted
+++ resolved
@@ -57,13 +57,8 @@
 
 // init gets called once when you import the package
 func init() {
-<<<<<<< HEAD
-	errorChan = make(chan backendErrorObjectInput, 128)
+	errorChan = make(chan BackendErrorObjectInput, 128)
 	interruptChan = make(chan bool, 1)
-
-=======
-	errorChan = make(chan BackendErrorObjectInput, 128)
->>>>>>> 65be44c4
 	client = graphql.NewClient("https://pub.highlight.run", nil)
 	SetFlushInterval(10)
 }
@@ -83,13 +78,14 @@
 	state = started
 	go func() {
 		for {
-<<<<<<< HEAD
 			select {
 			case <-time.After(time.Duration(flushInterval) * time.Second):
+				time.Sleep(time.Duration(flushInterval) * time.Second)
 				tempChanSize := len(errorChan)
-				var flushedErrors []backendErrorObjectInput
+				var flushedErrors []*BackendErrorObjectInput
 				for i := 0; i < tempChanSize; i++ {
-					flushedErrors = append(flushedErrors, <-errorChan)
+					e := <-errorChan
+					flushedErrors = append(flushedErrors, &e)
 				}
 				makeRequest(flushedErrors)
 			case <-interruptChan:
@@ -98,15 +94,6 @@
 			case <-ctx.Done():
 				shutdown()
 				return
-=======
-			time.Sleep(time.Duration(flushInterval) * time.Second)
-			tempChanSize := len(errorChan)
-			fmt.Println("flushing: ", tempChanSize)
-			var flushedErrors []*BackendErrorObjectInput
-			for i := 0; i < tempChanSize; i++ {
-				e := <-errorChan
-				flushedErrors = append(flushedErrors, &e)
->>>>>>> 65be44c4
 			}
 		}
 	}()
